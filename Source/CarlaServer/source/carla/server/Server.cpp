// CARLA, Copyright (C) 2017 Computer Vision Center (CVC)

#include "Server.h"

#include "CarlaCommunication.h"
#include "carla_protocol.pb.h"

#include <iostream>
#include <memory>

namespace carla {
namespace server {

  

  // -- CarlaServer ------------------------------------------------------------

  Server::Server(uint32_t worldPort, uint32_t writePort, uint32_t readPort) :
    _communication(std::make_unique<CarlaCommunication>(worldPort, writePort, readPort)){}

  Server::~Server() {
  }

  void Server::sendReward(const Reward_Values &values) {
    //Reward reward;
    //_proto->LoadReward(reward, values);
    //_communication->sendReward(reward);
    _communication->sendReward(values);
  }

  void Server::sendSceneValues(const Scene_Values &values) {
<<<<<<< HEAD
    Scene *scene = new Scene;
    _proto->LoadScene(*scene, values);
    _communication->sendScene(*scene);
=======
    //Scene scene;
    //_proto->LoadScene(scene, values);
    //_communication->sendScene(scene);
    _communication->sendScene(values);
>>>>>>> 7bd15e16
  }

  void Server::sendEndReset() {
    
    _communication->sendReset();
  }

  void Server::sendWorld(const uint32_t modes, const uint32_t scenes) {
    //World world;
    //_proto->LoadWorld(world, modes, scenes);
    //_communication->sendWorld(world);
    _communication->sendWorld(modes, scenes);
  }

  bool Server::tryReadControl(float &steer, float &gas) {
    return _communication->tryReadControl(steer, gas);
  }

  bool Server::tryReadSceneInit(Mode &mode, uint32_t &scene) {
    return _communication->tryReadSceneInit(mode, scene);
  }

  bool Server::tryReadEpisodeStart(uint32_t &start_index, uint32_t &end_index) {
    return _communication->tryReadEpisodeStart(start_index, end_index);
  }

  Mode Server::GetMode() const {
    return _communication->GetMode();
  }

  void Server::SetScene(int scene) {
    _scene = scene;
  }

  bool Server::worldConnected() const{
    return _communication->worldConnected();
  }

  bool Server::clientConnected() const{
    return _communication->clientConnected();
  }

  bool Server::serverConnected() const{
    return _communication->serverConnected();
  }

  bool Server::needRestart() const {
    return _communication->NeedRestart();
  }

} // namespace server
} // namespace carla<|MERGE_RESOLUTION|>--- conflicted
+++ resolved
@@ -29,16 +29,10 @@
   }
 
   void Server::sendSceneValues(const Scene_Values &values) {
-<<<<<<< HEAD
-    Scene *scene = new Scene;
-    _proto->LoadScene(*scene, values);
-    _communication->sendScene(*scene);
-=======
     //Scene scene;
     //_proto->LoadScene(scene, values);
     //_communication->sendScene(scene);
     _communication->sendScene(values);
->>>>>>> 7bd15e16
   }
 
   void Server::sendEndReset() {
