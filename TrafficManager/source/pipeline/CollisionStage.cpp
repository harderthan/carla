#include "CollisionStage.h"

namespace traffic_manager {

namespace CollisionStageConstants {
  static const float SEARCH_RADIUS = 20.0f;
  static const float VERTICAL_OVERLAP_THRESHOLD = 2.0f;
  static const float ZERO_AREA = 0.0001f;
  static const float BOUNDARY_EXTENSION_MINIMUM = 2.0f;
  static const float EXTENSION_SQUARE_POINT = 7.0f;
  static const float TIME_HORIZON = 0.5f;
  static const float HIGHWAY_SPEED = 50 / 3.6f;
  static const float HIGHWAY_TIME_HORIZON = 5.0f;
}
  using namespace  CollisionStageConstants;

  CollisionStage::CollisionStage(

      std::shared_ptr<LocalizationToCollisionMessenger> localization_messenger,
      std::shared_ptr<CollisionToPlannerMessenger> planner_messenger,
      uint number_of_vehicle,
      uint pool_size,
      cc::World &world,
      cc::DebugHelper &debug_helper)
    : localization_messenger(localization_messenger),
      planner_messenger(planner_messenger),
      world(world),
      debug_helper(debug_helper),
      PipelineStage(pool_size, number_of_vehicle) {

    // Initializing clock for checking unregistered actors periodically
    last_world_actors_pass_instance = chr::system_clock::now();
    // Initializing output array selector
    frame_selector = true;
    // Allocating output arrays to be shared with motion planner stage
    planner_frame_a = std::make_shared<CollisionToPlannerFrame>(number_of_vehicle);
    planner_frame_b = std::make_shared<CollisionToPlannerFrame>(number_of_vehicle);
    // Initializing messenger states
    localization_messenger_state = localization_messenger->GetState();
    // Initialize this messenger to preemptively write since it precedes
    // motion planner stage
    planner_messenger_state = planner_messenger->GetState() - 1;

  }

  CollisionStage::~CollisionStage() {}

  void CollisionStage::Action(const uint start_index, const uint end_index) {

    auto current_planner_frame = frame_selector ? planner_frame_a : planner_frame_b;

    // Handle vehicles not spawned by TrafficManager
    // Choosing an arbitrary thread
    if (start_index == 0u) {
      auto current_time = chr::system_clock::now();
      chr::duration<double> diff = current_time - last_world_actors_pass_instance;

      // Periodically check for actors not spawned by TrafficManager
      if (diff.count() > 0.5f) {
        auto world_actors = world.GetActors()->Filter("vehicle.*");
        for (auto actor: *world_actors.get()) {
          auto unregistered_id = actor->GetId();
          if (id_to_index.find(unregistered_id) == id_to_index.end() &&
              unregistered_actors.find(unregistered_id) == unregistered_actors.end()) {
            unregistered_actors.insert({unregistered_id, actor});
          }
        }
        last_world_actors_pass_instance = current_time;
      }

      // Regularly update unregistered actors
      std::vector<ActorId> actor_ids_to_erase;
      for (auto actor_info: unregistered_actors) {
        if (actor_info.second->IsAlive()) {
          vicinity_grid.UpdateGrid(actor_info.second);
        } else {
          vicinity_grid.EraseActor(actor_info.first);
          actor_ids_to_erase.push_back(actor_info.first);
        }
      }
      for (auto actor_id: actor_ids_to_erase) {
        unregistered_actors.erase(actor_id);
      }
    }

    // Looping over arrays' partitions for the current thread
    for (auto i = start_index; i <= end_index; ++i) {

      LocalizationToCollisionData &data = localization_frame->at(i);
      Actor ego_actor = data.actor;
      auto ego_actor_id = ego_actor->GetId();
<<<<<<< HEAD

      // Retrieve actors around ego actor
      auto actor_id_list = vicinity_grid.GetActors(ego_actor);
=======
      // Retreive actors around ego actor
      std::unordered_set<ActorId> actor_id_list = vicinity_grid.GetActors(ego_actor);
>>>>>>> 58266c3e
      bool collision_hazard = false;

      // Check every actor in the vicinity if it poses a collision hazard
      for (auto i = actor_id_list.begin(); (i != actor_id_list.end()) && !collision_hazard; ++i) {
        auto actor_id = *i;
        try {

          if (actor_id != ego_actor_id) {

            Actor actor = nullptr;
            if (id_to_index.find(actor_id) != id_to_index.end()) {
              actor = localization_frame->at(id_to_index.at(actor_id)).actor;
            } else if (unregistered_actors.find(actor_id) != unregistered_actors.end()) {
              actor = unregistered_actors.at(actor_id);
            }

            auto ego_actor_location = ego_actor->GetLocation();
            float squared_distance = cg::Math::DistanceSquared(ego_actor_location, actor->GetLocation());
            if (squared_distance <= SEARCH_RADIUS * SEARCH_RADIUS) {
              if (NegotiateCollision(ego_actor, actor)) {
                collision_hazard = true;
              }
            }
          }
        } catch (const std::exception &e) {
          carla::log_warning("Encountered problem while determining collision \n");
          carla::log_info("Actor might not be alive \n");
        }

      }

      CollisionToPlannerData &message = current_planner_frame->at(i);
      message.hazard = collision_hazard;

    }
  }

  void CollisionStage::DataReceiver() {
    auto packet = localization_messenger->ReceiveData(localization_messenger_state);
    localization_frame = packet.data;
    localization_messenger_state = packet.id;

    // Connecting actor ids to their position indices on data arrays.
    // This map also provides us the additional benefit of being able to
    // quickly identify if a vehicle id is registered with the traffic manager or
    // not.
    auto index = 0u;
    for (auto &element: *localization_frame.get()) {
      id_to_index.insert({element.actor->GetId(), index++});
    }
  }

  void CollisionStage::DataSender() {
    DataPacket<std::shared_ptr<CollisionToPlannerFrame>> packet{
      planner_messenger_state,
      frame_selector ? planner_frame_a : planner_frame_b
    };
    frame_selector = !frame_selector;
    planner_messenger_state = planner_messenger->SendData(packet);
  }

  bool CollisionStage::NegotiateCollision(const Actor &ego_vehicle, const Actor &other_vehicle) const {

    // For each vehicle, calculating the dot product between heading vector
    // and relative position vector to the other vehicle.

    auto other_vehicle_location = other_vehicle->GetLocation();
    auto ego_vehicle_location = ego_vehicle->GetLocation();

    auto reference_heading_vector = ego_vehicle->GetTransform().GetForwardVector();
    cg::Vector3D relative_other_vector = other_vehicle_location - ego_vehicle_location;
    relative_other_vector = relative_other_vector.MakeUnitVector();
    float reference_relative_dot = cg::Math::Dot(reference_heading_vector, relative_other_vector);

    auto other_heading_vector = other_vehicle->GetTransform().GetForwardVector();
    cg::Vector3D relative_reference_vector = ego_vehicle_location - other_vehicle_location;
    relative_reference_vector = relative_reference_vector.MakeUnitVector();
    float other_relative_dot = cg::Math::Dot(other_heading_vector, relative_reference_vector);

    // Give preference to the vehicle who's path has a higher angular separation
    // with a relative position vector to the other vehicle.
    return (reference_relative_dot > other_relative_dot &&
           CheckGeodesicCollision(ego_vehicle, other_vehicle));
  }

  bool CollisionStage::CheckGeodesicCollision(
      const Actor &reference_vehicle,
      const Actor &other_vehicle) const {

    bool overlap = false;
    float reference_height = reference_vehicle->GetLocation().z;
    float other_height = other_vehicle->GetLocation().z;
    if (abs(reference_height - other_height) < VERTICAL_OVERLAP_THRESHOLD) {

      LocationList reference_geodesic_boundary = GetGeodesicBoundary(reference_vehicle);
      LocationList other_geodesic_boundary = GetGeodesicBoundary(other_vehicle);

      if (reference_geodesic_boundary.size() > 0 && other_geodesic_boundary.size() > 0) {

        Polygon reference_polygon = GetPolygon(reference_geodesic_boundary);
        Polygon other_polygon = GetPolygon(other_geodesic_boundary);

        std::deque<Polygon> output;
        bg::intersection(reference_polygon, other_polygon, output);

        for (auto i = 0u; i < output.size() && !overlap; ++i) {
          auto &p = output.at(i);
          if (bg::area(p) > ZERO_AREA) {
            overlap = true;
          }
        }
      }
    }

    return overlap;
  }

  traffic_manager::Polygon CollisionStage::GetPolygon(const LocationList &boundary) const {

    std::string boundary_polygon_wkt;
    for (auto location: boundary) {
      boundary_polygon_wkt += std::to_string(location.x) + " " + std::to_string(location.y) + ",";
    }
    boundary_polygon_wkt += std::to_string(boundary[0].x) + " " + std::to_string(boundary[0].y);

    traffic_manager::Polygon boundary_polygon;
    bg::read_wkt("POLYGON((" + boundary_polygon_wkt + "))", boundary_polygon);

    return boundary_polygon;
  }

  LocationList CollisionStage::GetGeodesicBoundary(const Actor &actor) const {

    LocationList bbox = GetBoundary(actor);

    if (id_to_index.find(actor->GetId()) != id_to_index.end()) {

      float velocity = actor->GetVelocity().Length();
      uint bbox_extension = static_cast<uint>(
        std::max(std::sqrt(EXTENSION_SQUARE_POINT * velocity), BOUNDARY_EXTENSION_MINIMUM) +
        std::max(velocity * TIME_HORIZON, BOUNDARY_EXTENSION_MINIMUM) +
        BOUNDARY_EXTENSION_MINIMUM
        );

      bbox_extension = (velocity > HIGHWAY_SPEED) ? (HIGHWAY_TIME_HORIZON * velocity) : bbox_extension;
      auto &waypoint_buffer =  localization_frame->at(id_to_index.at(actor->GetId())).buffer;

      LocationList left_boundary;
      LocationList right_boundary;
      auto vehicle = boost::static_pointer_cast<cc::Vehicle>(actor);
      float width = vehicle->GetBoundingBox().extent.y;

      for (auto i = 0u; (i < bbox_extension) && (i < waypoint_buffer->size()); ++i) {

        std::shared_ptr<SimpleWaypoint> swp = waypoint_buffer->at(i);
        cg::Vector3D heading_vector = swp->GetForwardVector();
        cg::Location location = swp->GetLocation();
        auto perpendicular_vector = cg::Vector3D(-heading_vector.y, heading_vector.x, 0);
        perpendicular_vector = perpendicular_vector.MakeUnitVector();
        // Direction determined for the left-handed system
        cg::Vector3D scaled_perpendicular = perpendicular_vector * width;
        left_boundary.push_back(location + cg::Location(scaled_perpendicular));
        right_boundary.push_back(location + cg::Location(-1 * scaled_perpendicular));
      }

      // Connecting the geodesic path boundary with the vehicle bounding box
      LocationList geodesic_boundary;
      // Reversing right boundary to construct clockwise (left-hand system)
      // boundary
      // This is so because both left and right boundary vectors have the
      // closest
      // point to the vehicle at their starting index
      // For the right boundary, we want to begin at the farthest point to have a
      // clockwise trace
      std::reverse(right_boundary.begin(), right_boundary.end());
      geodesic_boundary.insert(geodesic_boundary.end(), right_boundary.begin(), right_boundary.end());
      geodesic_boundary.insert(geodesic_boundary.end(), bbox.begin(), bbox.end());
      geodesic_boundary.insert(geodesic_boundary.end(), left_boundary.begin(), left_boundary.end());

      return geodesic_boundary;
    } else {

      return bbox;
    }
  }

  LocationList CollisionStage::GetBoundary(const Actor &actor) const {

    auto vehicle = boost::static_pointer_cast<cc::Vehicle>(actor);
    cg::BoundingBox bbox = vehicle->GetBoundingBox();
    cg::Vector3D extent = bbox.extent;
    auto location = vehicle->GetLocation();
    auto heading_vector = vehicle->GetTransform().GetForwardVector();
    heading_vector.z = 0;
    auto perpendicular_vector = cg::Vector3D(-heading_vector.y, heading_vector.x, 0);

    // Four corners of the vehicle in top view clockwise order (left-handed
    // system)
    cg::Vector3D x_boundary_vector = heading_vector * extent.x;
    cg::Vector3D y_boundary_vector = perpendicular_vector * extent.y;
    return {
             location + cg::Location(x_boundary_vector - y_boundary_vector),
             location + cg::Location(-1 * x_boundary_vector - y_boundary_vector),
             location + cg::Location(-1 * x_boundary_vector + y_boundary_vector),
             location + cg::Location(x_boundary_vector + y_boundary_vector),
    };
  }

  void CollisionStage::DrawBoundary(const LocationList &boundary) const {
    for (auto i = 0u; i < boundary.size(); ++i) {
      debug_helper.DrawLine(
          boundary[i] + cg::Location(0, 0, 1),
          boundary[(i + 1) % boundary.size()] + cg::Location(0, 0, 1),
          0.1f, {255u, 0u, 0u}, 0.1f);
    }
  }
}<|MERGE_RESOLUTION|>--- conflicted
+++ resolved
@@ -89,14 +89,9 @@
       LocalizationToCollisionData &data = localization_frame->at(i);
       Actor ego_actor = data.actor;
       auto ego_actor_id = ego_actor->GetId();
-<<<<<<< HEAD
 
       // Retrieve actors around ego actor
-      auto actor_id_list = vicinity_grid.GetActors(ego_actor);
-=======
-      // Retreive actors around ego actor
       std::unordered_set<ActorId> actor_id_list = vicinity_grid.GetActors(ego_actor);
->>>>>>> 58266c3e
       bool collision_hazard = false;
 
       // Check every actor in the vicinity if it poses a collision hazard
