// Copyright (c) 2017 Computer Vision Center (CVC) at the Universitat Autonoma
// de Barcelona (UAB).
//
// This work is licensed under the terms of the MIT license.
// For a copy, see <https://opensource.org/licenses/MIT>.

#pragma once

#include "carla/Memory.h"
#include "carla/NonCopyable.h"
#include "carla/Time.h"
#include "carla/geom/Transform.h"
#include "carla/rpc/Actor.h"
#include "carla/rpc/ActorDefinition.h"
#include "carla/rpc/EpisodeInfo.h"
#include "carla/rpc/MapInfo.h"
#include "carla/rpc/WeatherParameters.h"
#include "carla/rpc/TrafficLightState.h"
#include "carla/rpc/VehiclePhysicsControl.h"

#include <functional>
#include <memory>
#include <string>
#include <vector>

// Forward declarations.
namespace carla {
  class Buffer;
namespace rpc {
  class ActorDescription;
  class DebugShape;
  class VehicleControl;
  class WalkerControl;
}
namespace sensor {
  class SensorData;
}
namespace streaming {
  class Token;
}
}

namespace carla {
namespace client {
namespace detail {

  /// Provides communication with the rpc and streaming servers of a CARLA
  /// simulator.
  ///
  /// @todo Make sure this class is really thread-safe.
  class Client : private NonCopyable {
  public:

    explicit Client(
        const std::string &host,
        uint16_t port,
        size_t worker_threads = 0u);

    ~Client();

    void SetTimeout(time_duration timeout);

    time_duration GetTimeout() const;

    const std::string &GetEndpoint() const;

    std::string GetClientVersion();

    std::string GetServerVersion();

    rpc::EpisodeInfo GetEpisodeInfo();

    rpc::MapInfo GetMapInfo();

    std::vector<rpc::ActorDefinition> GetActorDefinitions();

    rpc::Actor GetSpectator();

    rpc::WeatherParameters GetWeatherParameters();

    void SetWeatherParameters(const rpc::WeatherParameters &weather);

    std::vector<rpc::Actor> GetActorsById(const std::vector<actor_id_type> &ids);

    rpc::VehiclePhysicsControl GetVehiclePhysicsControl(const rpc::Actor &actor) const;


    rpc::Actor SpawnActor(
        const rpc::ActorDescription &description,
        const geom::Transform &transform);

    rpc::Actor SpawnActorWithParent(
        const rpc::ActorDescription &description,
        const geom::Transform &transform,
        const rpc::Actor &parent);

    bool DestroyActor(const rpc::Actor &actor);

    void SetActorLocation(
        const rpc::Actor &actor,
        const geom::Location &location);

    void SetActorTransform(
        const rpc::Actor &actor,
        const geom::Transform &transform);

    void SetActorSimulatePhysics(
        const rpc::Actor &actor,
        bool enabled);

    void SetActorAutopilot(
        const rpc::Actor &vehicle,
        bool enabled);

    void ApplyControlToVehicle(
        const rpc::Actor &vehicle,
        const rpc::VehicleControl &control);

    void ApplyControlToWalker(
        const rpc::Actor &walker,
        const rpc::WalkerControl &control);

    void ApplyPhysicsControlToVehicle(
        const rpc::Actor &vehicle,
        const rpc::VehiclePhysicsControl &physicsControl);

    void SetTrafficLightState(
        const rpc::Actor &trafficLight,
        const rpc::TrafficLightState trafficLightState);

    void SetTrafficLightGreenTime(
        const rpc::Actor &trafficLight,
        float greenTime);

    void SetTrafficLightYellowTime(
        const rpc::Actor &trafficLight,
        float yellowTime);

    void SetTrafficLightRedTime(
        const rpc::Actor &trafficLight,
        float redTime);

    void FreezeTrafficLight(
        const rpc::Actor &trafficLight,
        bool freeze);

    void SetActorVelocity(
        const rpc::Actor &actor,
        const geom::Vector3D &vector);

    void SetActorAngularVelocity(
        const rpc::Actor &actor,
        const geom::Vector3D &vector);

    void AddActorImpulse(
        const rpc::Actor &actor,
        const geom::Vector3D &vector);

    void SubscribeToStream(
        const streaming::Token &token,
        std::function<void(Buffer)> callback);

    void UnSubscribeFromStream(const streaming::Token &token);

    void DrawDebugShape(const rpc::DebugShape &shape);

<<<<<<< HEAD
    std::string StartRecorder(std::string name);
    void StopRecorder(void);
    std::string ShowRecorderFileInfo(std::string name);
    std::string ShowRecorderCollisions(std::string name, char type1, char type2);
    std::string ShowRecorderActorsBlocked(std::string name, double min_time, double min_distance);
    std::string ReplayFile(std::string name, double start, double duration, uint32_t follow_id);
=======
    std::vector<rpc::actor_id_type> GetGroupTrafficLights(const rpc::Actor &trafficLight);
>>>>>>> 2c6bc252

  private:

    class Pimpl;
    const std::unique_ptr<Pimpl> _pimpl;
  };

} // namespace detail
} // namespace client
} // namespace carla<|MERGE_RESOLUTION|>--- conflicted
+++ resolved
@@ -164,16 +164,14 @@
 
     void DrawDebugShape(const rpc::DebugShape &shape);
 
-<<<<<<< HEAD
     std::string StartRecorder(std::string name);
     void StopRecorder(void);
     std::string ShowRecorderFileInfo(std::string name);
     std::string ShowRecorderCollisions(std::string name, char type1, char type2);
     std::string ShowRecorderActorsBlocked(std::string name, double min_time, double min_distance);
     std::string ReplayFile(std::string name, double start, double duration, uint32_t follow_id);
-=======
+
     std::vector<rpc::actor_id_type> GetGroupTrafficLights(const rpc::Actor &trafficLight);
->>>>>>> 2c6bc252
 
   private:
 
