// Copyright (c) 2017 Computer Vision Center (CVC) at the Universitat Autonoma
// de Barcelona (UAB).
//
// This work is licensed under the terms of the MIT license.
// For a copy, see <https://opensource.org/licenses/MIT>.

#pragma once

#include "carla/geom/Math.h"
<<<<<<< HEAD
#include "cephes/fresnel.h"
=======
#include "carla/geom/Location.h"
#include "carla/opendrive/logic/cephes/fresnel.h"
>>>>>>> 73826236

#include <cmath>

namespace carla {
namespace road {
namespace element {

  enum class GeometryType : unsigned int {
    LINE,
    ARC,
    SPIRAL
  };

  struct DirectedPoint {

    DirectedPoint()
      : location(0, 0, 0),
        tangent(0) {}
    DirectedPoint(geom::Location l, double t)
      : location(l),
        tangent(t) {}
    DirectedPoint(double x, double y, double z, double t)
      : location(x, y, z),
        tangent(t) {}

    geom::Location location = {0, 0, 0};
    double tangent = 0; // [radians]
    bool valid = true;

    static DirectedPoint Invalid() {
      DirectedPoint d;
      d.valid = false;
      return d;
    }

    void ApplyLateralOffset(double lateral_offset) {
      /// @todo Z axis??
      double normal_x = std::cos( tangent + carla::geom::Math::pi_half());
      double normal_y = std::sin(-tangent - carla::geom::Math::pi_half());

      location.x = location.x + (lateral_offset * normal_x);
      location.y = location.y + (lateral_offset * normal_y);
    }

    friend bool operator==(const DirectedPoint &lhs, const DirectedPoint &rhs) {
      return (lhs.location == rhs.location) && (lhs.tangent == rhs.tangent);
    }
  };

  class Geometry {
  public:

    GeometryType GetType() const {
      return _type;
    }
    double GetLength() const {
      return _length;
    }
    double GetStartOffset() const {
      return _start_position_offset;
    }
    double GetHeading() const {
      return _heading;
    }

    const geom::Location &GetStartPosition() {
      return _start_position;
    }

    virtual ~Geometry() = default;

    virtual const DirectedPoint PosFromDist(double dist) const = 0;

  protected:

    Geometry(
        GeometryType type,
        double start_offset,
        double length,
        double heading,
        const geom::Location &start_pos)
      : _type(type),
        _length(length),
        _start_position_offset(start_offset),
        _heading(heading),
        _start_position(start_pos)
    {}

  protected:

    GeometryType _type;             // geometry type
    double _length;                 // length of the road section [meters]

    double _start_position_offset;  // s-offset [meters]
    double _heading;                // start orientation [radians]

    geom::Location _start_position; // [meters]
  };

  class GeometryLine : public Geometry {
  public:

    GeometryLine(
        double start_offset,
        double length,
        double heading,
        const geom::Location &start_pos)
      : Geometry(GeometryType::LINE, start_offset, length, heading, start_pos) {}

    const DirectedPoint PosFromDist(const double dist) const override {
      assert(dist > 0);
      assert(_length > 0.0);

      DirectedPoint p(_start_position, _heading);

      p.location.x += dist * std::cos(p.tangent);
      p.location.y += dist * std::sin(p.tangent);

      return p;
    }
  };

  class GeometryArc : public Geometry {
  public:

    GeometryArc(
        double start_offset,
        double length,
        double heading,
        const geom::Location &start_pos,
        double curv)
      : Geometry(GeometryType::ARC, start_offset, length, heading, start_pos),
        _curvature(curv) {}

    const DirectedPoint PosFromDist(double dist) const override {
      assert(dist > 0);
      assert(_length > 0.0);
      assert(std::fabs(_curvature) > 1e-15);
<<<<<<< HEAD

      /*
      const double length = dist / _length;
      const double radius = 1.0 / _curvature;

      DirectedPoint p(_start_position, _heading);
      p.location.x -= radius * std::cos(p.tangent - geom::Math::pi_half());
      p.location.y -= radius * std::sin(p.tangent - geom::Math::pi_half());

      p.tangent += length * _curvature;
      p.location.x += radius * std::cos(p.tangent - geom::Math::pi_half());
      p.location.y += radius * std::sin(p.tangent - geom::Math::pi_half());
      return p;
      */

      /*
      DirectedPoint p;
      double start_angle = 0.0;

      if (_curvature > 0.0) start_angle = _heading - geom::Math::pi_half();
      else start_angle = _heading + geom::Math::pi_half();

      const double arc_radius = std::abs(1.0 / _curvature);
      const double stepAngle = dist / (1.0 / _curvature);

      double start_X = _start_position.x + std::cos(start_angle - geom::Math::pi()) * arc_radius;
      double start_Y = _start_position.y + std::sin(start_angle - geom::Math::pi()) * arc_radius;

      p.location.x = start_X + std::cos(start_angle + stepAngle) * arc_radius;
      p.location.y = start_Y + std::sin(start_angle + stepAngle) * arc_radius;

      p.tangent = start_angle + stepAngle + (_curvature <= 0.0 ? -geom::Math::pi_half() : geom::Math::pi_half());
      return p;
      */

      const double length = dist;
=======
>>>>>>> 73826236
      const double radius = 1.0 / _curvature;
      DirectedPoint p(_start_position, _heading);

      p.location.x -= radius * std::cos(p.tangent - geom::Math::pi_half());
      p.location.y -= radius * std::sin(p.tangent - geom::Math::pi_half());
<<<<<<< HEAD

      p.tangent += length * _curvature;
=======
      p.tangent += dist * _curvature;
>>>>>>> 73826236
      p.location.x += radius * std::cos(p.tangent - geom::Math::pi_half());
      p.location.y += radius * std::sin(p.tangent - geom::Math::pi_half());

      return p;
    }

    double GetCurvature() {
      return _curvature;
    }

  private:

    double _curvature;
  };

  class GeometrySpiral : public Geometry {
  public:

    GeometrySpiral(
        double start_offset,
        double length,
        double heading,
        const geom::Location &start_pos,
        double curv_s,
        double curv_e)
      : Geometry(GeometryType::SPIRAL, start_offset, length, heading, start_pos),
        _curve_start(curv_s),
        _curve_end(curv_e) {}

    double GetCurveStart() {
      return _curve_start;
    }

    double GetCurveEnd() {
      return _curve_end;
    }

    const DirectedPoint PosFromDist(double dist) const override {
      // not working yet with negative values
      assert(dist > 0);
      assert(_length > 0.0);
      assert(std::fabs(_curve_end) > 1e-15);
      const double radius = 1.0 / _curve_end;
      const double extra_norm = 1.0 / std::sqrt(geom::Math::pi_half());
      const double norm = 1.0 / std::sqrt(2.0 * radius * _length);
      const double length = dist * norm;
      double S, C;
      fresnl(length * extra_norm, &S, &C);
      S /= (norm * extra_norm);
      C /= (norm * extra_norm);
      DirectedPoint p(_start_position, _heading);
      const double cos_a = std::cos(p.tangent);
      const double sin_a = std::sin(p.tangent);
      p.location.x += C * cos_a - S * sin_a;
      p.location.y += S * cos_a + C * sin_a;
      p.tangent += length * length;

      return p;
    }

  private:

    double _curve_start;
    double _curve_end;
  };

} // namespace element
} // namespace road
} // namespace carla<|MERGE_RESOLUTION|>--- conflicted
+++ resolved
@@ -6,13 +6,9 @@
 
 #pragma once
 
+#include "carla/geom/Location.h"
 #include "carla/geom/Math.h"
-<<<<<<< HEAD
 #include "cephes/fresnel.h"
-=======
-#include "carla/geom/Location.h"
-#include "carla/opendrive/logic/cephes/fresnel.h"
->>>>>>> 73826236
 
 #include <cmath>
 
@@ -151,56 +147,12 @@
       assert(dist > 0);
       assert(_length > 0.0);
       assert(std::fabs(_curvature) > 1e-15);
-<<<<<<< HEAD
-
-      /*
-      const double length = dist / _length;
       const double radius = 1.0 / _curvature;
-
       DirectedPoint p(_start_position, _heading);
+
       p.location.x -= radius * std::cos(p.tangent - geom::Math::pi_half());
       p.location.y -= radius * std::sin(p.tangent - geom::Math::pi_half());
-
-      p.tangent += length * _curvature;
-      p.location.x += radius * std::cos(p.tangent - geom::Math::pi_half());
-      p.location.y += radius * std::sin(p.tangent - geom::Math::pi_half());
-      return p;
-      */
-
-      /*
-      DirectedPoint p;
-      double start_angle = 0.0;
-
-      if (_curvature > 0.0) start_angle = _heading - geom::Math::pi_half();
-      else start_angle = _heading + geom::Math::pi_half();
-
-      const double arc_radius = std::abs(1.0 / _curvature);
-      const double stepAngle = dist / (1.0 / _curvature);
-
-      double start_X = _start_position.x + std::cos(start_angle - geom::Math::pi()) * arc_radius;
-      double start_Y = _start_position.y + std::sin(start_angle - geom::Math::pi()) * arc_radius;
-
-      p.location.x = start_X + std::cos(start_angle + stepAngle) * arc_radius;
-      p.location.y = start_Y + std::sin(start_angle + stepAngle) * arc_radius;
-
-      p.tangent = start_angle + stepAngle + (_curvature <= 0.0 ? -geom::Math::pi_half() : geom::Math::pi_half());
-      return p;
-      */
-
-      const double length = dist;
-=======
->>>>>>> 73826236
-      const double radius = 1.0 / _curvature;
-      DirectedPoint p(_start_position, _heading);
-
-      p.location.x -= radius * std::cos(p.tangent - geom::Math::pi_half());
-      p.location.y -= radius * std::sin(p.tangent - geom::Math::pi_half());
-<<<<<<< HEAD
-
-      p.tangent += length * _curvature;
-=======
       p.tangent += dist * _curvature;
->>>>>>> 73826236
       p.location.x += radius * std::cos(p.tangent - geom::Math::pi_half());
       p.location.y += radius * std::sin(p.tangent - geom::Math::pi_half());
 
